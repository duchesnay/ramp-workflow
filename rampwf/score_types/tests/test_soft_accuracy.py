from __future__ import division

import numpy as np

from rampwf.score_types.soft_accuracy import SoftAccuracy


score_matrix_1 = np.array([
    [1, 0, 0],
    [0, 1, 0],
    [0, 0, 1],
])

score_matrix_2 = np.array([
    [1, 0.5, 0],
    [0.3, 1, 0.3],
    [0, 0.5, 1],
])

y_true_proba_1 = np.array([1, 0, 0])
y_true_proba_2 = np.array([0, 1, 0])
y_true_proba_3 = np.array([0.5, 0.5, 0])

y_proba_1 = np.array([1, 0, 0])
y_proba_2 = np.array([0, 1, 0])
<<<<<<< HEAD
y_proba_3 = np.array([0, 0, 0])
y_proba_4 = np.array([0.5, -1, 3])

eps = 10 ** -15
=======
y_proba_3 = np.array([0, 0.1, 0])
y_proba_4 = np.array([-1, 0.1, -2])
y_proba_5 = np.array([0, 0, 0])
>>>>>>> 09e49f31


def test_soft_accuracy():
    score_1 = SoftAccuracy(score_matrix=score_matrix_1)
    assert score_1(np.array([y_true_proba_1]), np.array([y_proba_1])) == 1
    assert score_1(np.array([y_true_proba_1]), np.array([y_proba_2])) == 0
    assert score_1(np.array([y_true_proba_1]), np.array([y_proba_3])) == 0
    assert score_1(np.array([y_true_proba_1]), np.array([y_proba_4])) == 0
    assert score_1(np.array([y_true_proba_2]), np.array([y_proba_1])) == 0
    assert score_1(np.array([y_true_proba_2]), np.array([y_proba_2])) == 1
    assert score_1(np.array([y_true_proba_2]), np.array([y_proba_3])) == 1
    assert score_1(np.array([y_true_proba_2]), np.array([y_proba_4])) == 1
    assert score_1(np.array([y_true_proba_3]), np.array([y_proba_1])) == 0.5
    assert score_1(np.array([y_true_proba_3]), np.array([y_proba_2])) == 0.5
<<<<<<< HEAD
    assert score_1(np.array([y_true_proba_1]), np.array([y_proba_3])) == 0.0
    assert score_1(np.array([y_true_proba_2]), np.array([y_proba_3])) == 0.0
    assert score_1(np.array([y_true_proba_3]), np.array([y_proba_3])) == 0.0
    assert score_1(np.array([y_true_proba_1]), np.array([y_proba_4])) == 1 / 3
    assert score_1(np.array([y_true_proba_2]), np.array([y_proba_4])) == 0.0
    assert score_1(np.array([y_true_proba_3]), np.array([y_proba_4])) == 1 / 6
=======
    assert score_1(np.array([y_true_proba_3]), np.array([y_proba_3])) == 0.5
    assert score_1(np.array([y_true_proba_3]), np.array([y_proba_4])) == 0.5
    assert score_1(np.array([y_true_proba_3]), np.array([y_proba_5])) == 0
>>>>>>> 09e49f31

    score_2 = SoftAccuracy(score_matrix=score_matrix_2)
    assert score_2(np.array([y_true_proba_1]), np.array([y_proba_1])) == 1
    assert score_2(np.array([y_true_proba_1]), np.array([y_proba_2])) == 0.5
    assert score_2(np.array([y_true_proba_1]), np.array([y_proba_3])) == 0.5
    assert score_2(np.array([y_true_proba_1]), np.array([y_proba_4])) == 0.5
    assert score_2(np.array([y_true_proba_2]), np.array([y_proba_1])) == 0.3
    assert score_2(np.array([y_true_proba_2]), np.array([y_proba_2])) == 1
    assert score_2(np.array([y_true_proba_2]), np.array([y_proba_3])) == 1
    assert score_2(np.array([y_true_proba_2]), np.array([y_proba_4])) == 1
    assert score_2(np.array([y_true_proba_3]), np.array([y_proba_1])) == 0.65
    assert score_2(np.array([y_true_proba_3]), np.array([y_proba_2])) == 0.75
<<<<<<< HEAD
    assert score_2(np.array([y_true_proba_1]), np.array([y_proba_3])) == 0.0
    assert score_2(np.array([y_true_proba_2]), np.array([y_proba_3])) == 0.0
    assert score_2(np.array([y_true_proba_3]), np.array([y_proba_3])) == 0.0
    assert score_2(np.array([y_true_proba_1]), np.array([y_proba_4])) == 1 / 3
    assert score_2(np.array([y_true_proba_2]), np.array([y_proba_4])) == 0.3
=======
    assert score_2(np.array([y_true_proba_3]), np.array([y_proba_3])) == 0.75
    assert score_2(np.array([y_true_proba_3]), np.array([y_proba_4])) == 0.75
>>>>>>> 09e49f31
<|MERGE_RESOLUTION|>--- conflicted
+++ resolved
@@ -23,16 +23,10 @@
 
 y_proba_1 = np.array([1, 0, 0])
 y_proba_2 = np.array([0, 1, 0])
-<<<<<<< HEAD
-y_proba_3 = np.array([0, 0, 0])
-y_proba_4 = np.array([0.5, -1, 3])
-
-eps = 10 ** -15
-=======
 y_proba_3 = np.array([0, 0.1, 0])
 y_proba_4 = np.array([-1, 0.1, -2])
 y_proba_5 = np.array([0, 0, 0])
->>>>>>> 09e49f31
+y_proba_6 = np.array([0.5, -1, 3])
 
 
 def test_soft_accuracy():
@@ -47,18 +41,15 @@
     assert score_1(np.array([y_true_proba_2]), np.array([y_proba_4])) == 1
     assert score_1(np.array([y_true_proba_3]), np.array([y_proba_1])) == 0.5
     assert score_1(np.array([y_true_proba_3]), np.array([y_proba_2])) == 0.5
-<<<<<<< HEAD
-    assert score_1(np.array([y_true_proba_1]), np.array([y_proba_3])) == 0.0
-    assert score_1(np.array([y_true_proba_2]), np.array([y_proba_3])) == 0.0
-    assert score_1(np.array([y_true_proba_3]), np.array([y_proba_3])) == 0.0
-    assert score_1(np.array([y_true_proba_1]), np.array([y_proba_4])) == 1 / 3
-    assert score_1(np.array([y_true_proba_2]), np.array([y_proba_4])) == 0.0
-    assert score_1(np.array([y_true_proba_3]), np.array([y_proba_4])) == 1 / 6
-=======
+    assert score_1(np.array([y_true_proba_1]), np.array([y_proba_5])) == 0.0
+    assert score_1(np.array([y_true_proba_2]), np.array([y_proba_5])) == 0.0
+    assert score_1(np.array([y_true_proba_3]), np.array([y_proba_5])) == 0
+    assert score_1(np.array([y_true_proba_1]), np.array([y_proba_6])) == 1 / 3
+    assert score_1(np.array([y_true_proba_2]), np.array([y_proba_6])) == 0.0
+    assert score_1(np.array([y_true_proba_3]), np.array([y_proba_6])) == 1 / 6
     assert score_1(np.array([y_true_proba_3]), np.array([y_proba_3])) == 0.5
     assert score_1(np.array([y_true_proba_3]), np.array([y_proba_4])) == 0.5
-    assert score_1(np.array([y_true_proba_3]), np.array([y_proba_5])) == 0
->>>>>>> 09e49f31
+
 
     score_2 = SoftAccuracy(score_matrix=score_matrix_2)
     assert score_2(np.array([y_true_proba_1]), np.array([y_proba_1])) == 1
@@ -71,13 +62,10 @@
     assert score_2(np.array([y_true_proba_2]), np.array([y_proba_4])) == 1
     assert score_2(np.array([y_true_proba_3]), np.array([y_proba_1])) == 0.65
     assert score_2(np.array([y_true_proba_3]), np.array([y_proba_2])) == 0.75
-<<<<<<< HEAD
-    assert score_2(np.array([y_true_proba_1]), np.array([y_proba_3])) == 0.0
-    assert score_2(np.array([y_true_proba_2]), np.array([y_proba_3])) == 0.0
-    assert score_2(np.array([y_true_proba_3]), np.array([y_proba_3])) == 0.0
-    assert score_2(np.array([y_true_proba_1]), np.array([y_proba_4])) == 1 / 3
-    assert score_2(np.array([y_true_proba_2]), np.array([y_proba_4])) == 0.3
-=======
+    assert score_2(np.array([y_true_proba_1]), np.array([y_proba_5])) == 0.0
+    assert score_2(np.array([y_true_proba_2]), np.array([y_proba_5])) == 0.0
+    assert score_2(np.array([y_true_proba_3]), np.array([y_proba_5])) == 0.0
+    assert score_2(np.array([y_true_proba_1]), np.array([y_proba_6])) == 1 / 3
+    assert score_2(np.array([y_true_proba_2]), np.array([y_proba_6])) == 0.3
     assert score_2(np.array([y_true_proba_3]), np.array([y_proba_3])) == 0.75
-    assert score_2(np.array([y_true_proba_3]), np.array([y_proba_4])) == 0.75
->>>>>>> 09e49f31
+    assert score_2(np.array([y_true_proba_3]), np.array([y_proba_4])) == 0.75