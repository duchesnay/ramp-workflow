# coding: utf-8

"""Provide utils to test ramp-kits."""
from __future__ import print_function

import os
import imp
from subprocess import call
from os.path import join, abspath
from collections import OrderedDict

import pandas as pd
import numpy as np
from colored import stylize, fg, attr
import cloudpickle as pickle
from .combine import get_score_cv_bags, blend_on_fold

fg_colors = {
    'official_train': 'light_green',
    'official_valid': 'light_blue',
    'official_test': 'red',
    'train': 'dark_sea_green_3b',
    'valid': 'light_slate_blue',
    'test': 'pink_1',
    'title': 'gold_3b',
    'warning': 'grey_46',
}


def _print_title(str):
    print(stylize(str, fg(fg_colors['title']) + attr('bold')))


def _print_warning(str):
    print(stylize(str, fg(fg_colors['warning'])))


def _delete_line_from_file(f_name, line_to_delete):
    with open(f_name, "r+") as f:
        lines = f.readlines()
        f.seek(0)
        for line in lines:
            if line != line_to_delete:
                f.write(line)
        f.truncate()


def execute_notebook(ramp_kit_dir='.'):
    problem_name = abspath(ramp_kit_dir).split('/')[-1]
    print('Testing if the notebook can be executed')
    call(
        'jupyter nbconvert --execute {}/{}_starting_kit.ipynb '.format(
            ramp_kit_dir, problem_name) +
        '--ExecutePreprocessor.kernel_name=$IPYTHON_KERNEL ' +
        '--ExecutePreprocessor.timeout=600', shell=True)


def convert_notebook(ramp_kit_dir='.'):
    problem_name = abspath(ramp_kit_dir).split('/')[-1]
    print('Testing if the notebook can be converted to html')
    call('jupyter nbconvert --to html {}/{}_starting_kit.ipynb'.format(
        ramp_kit_dir, problem_name), shell=True)
    _delete_line_from_file(
        '{}/{}_starting_kit.html'.format(ramp_kit_dir, problem_name),
        '<link rel="stylesheet" href="custom.css">\n')


def assert_notebook(ramp_kit_dir='.'):
    print('----------------------------')
    convert_notebook(ramp_kit_dir)
    execute_notebook(ramp_kit_dir)


def assert_read_problem(ramp_kit_dir='.'):
    # giving a random name to the module so it passes looped tests
    module_name = str(int(1000000000 * np.random.rand()))
    problem = imp.load_source(module_name, join(ramp_kit_dir, 'problem.py'))
    return problem


def assert_title(ramp_kit_dir='.'):
    problem = assert_read_problem(ramp_kit_dir)
    _print_title('Testing {}'.format(problem.problem_title))


def assert_data(ramp_kit_dir='.', ramp_data_dir='.'):
    problem = assert_read_problem(ramp_kit_dir)
    _print_title('Reading train and test files from {}/data ...'.format(
        ramp_data_dir))
    X_train, y_train = problem.get_train_data(path=ramp_data_dir)
    X_test, y_test = problem.get_test_data(path=ramp_data_dir)
    return X_train, y_train, X_test, y_test


def assert_cv(ramp_kit_dir='.', ramp_data_dir='.'):
    problem = assert_read_problem(ramp_kit_dir)
    X_train, y_train = problem.get_train_data(path=ramp_data_dir)
    _print_title('Reading cv ...')
    cv = list(problem.get_cv(X_train, y_train))
    return cv


def assert_score_types(ramp_kit_dir='.'):
    problem = assert_read_problem(ramp_kit_dir)
    score_types = problem.score_types
    return score_types


def _mean_score_matrix(df_scores_list, score_types):
    u"""Construct a mean ± std score dataframe from a list of score dataframes.

    Parameters
    ----------
    df_scores_list : list of pd.DataFrame
        a list of score data frames to average
    score_types : list of score types
        a list of score types to use

    Returns
    -------
    df_scores : the mean ± std score dataframe
    """
    scores = np.array([df_scores.values for df_scores in df_scores_list])
    meanss = scores.mean(axis=0)
    stdss = scores.std(axis=0)
    # we use unicode no break space so split in _print_df_scores works
    strs = np.array([[
        u'{val}\u00A0±\u00A0{std}'.format(
            val=round(mean, score_type.precision),
            std=round(std, score_type.precision + 1))
        for mean, std, score_type in zip(means, stds, score_types)]
        for means, stds in zip(meanss, stdss)])
    df_scores = pd.DataFrame(
        strs, columns=df_scores_list[0].columns, index=df_scores_list[0].index)
    return df_scores


def _score_matrix_from_scores(score_types, steps, scoress):
    """Construct a score dataframe from a matrix of scores.

    Parameters
    ----------
    score_types : list of score types
        a list of score types to use, score_type.name serves as column index
    steps : a list of strings
        subset of ['train', 'valid', 'test'], serves as row index

    Returns
    -------
    df_scores : the score dataframe
    """
    results = []
    for step, scores in zip(steps, scoress):
        for score_type, score in zip(score_types, scores):
            results.append(
                {'step': str(step), 'score': score_type.name, 'value': score})
    df_scores = pd.DataFrame(results)
    df_scores = df_scores.set_index(['step', 'score'])['value']
    df_scores = df_scores.unstack()
    return df_scores


def _score_matrix(score_types, ground_truth, predictions):
    """Construct a score dataframe by scoring predictions against ground truth.

    Parameters
    ----------
    score_types : list of score types
        a list of score types to use, score_type.name serves as column index
    ground_truth : dict of Predictions
        the ground truth data
    predictions : dict of Predictions
        the predicted data

    Returns
    -------
    df_scores : pd.DataFrame
        table of scores (rows = train/valid/test steps, columns = scores)
    """
    if set(ground_truth.keys()) != set(predictions.keys()):
        raise ValueError(('Predictions and ground truth steps '
                          'do not match:\n'
                          ' * predictions = {} \n'
                          ' * ground_truth = {} ')
                         .format(set(predictions.keys()),
                                 set(ground_truth.keys())))
    steps = ground_truth.keys()
    scoress = [[
        score_type.score_function(ground_truth[step], predictions[step])
        for score_type in score_types] for step in ground_truth]
    return _score_matrix_from_scores(score_types, steps, scoress)


def _round_df_scores(df_scores, score_types):
    """Round scores to the precision set in the score type.

    Parameters
    ----------
    df_scores : pd.DataFrame
        the score dataframe
    score_types : list of score types

    Returns
    -------
    df_scores : the dataframe with rounded scores
    """
    df_scores_copy = df_scores.copy()
    for column, score_type in zip(df_scores_copy, score_types):
        df_scores_copy[column] = [round(score, score_type.precision)
                                  for score in df_scores_copy[column]]
    return df_scores_copy


def _print_df_scores(df_scores, score_types, indent=''):
    """Pretty print the scores dataframe.

    Parameters
    ----------
    df_scores : pd.DataFrame
        the score dataframe
    score_types : list of score types
        a list of score types to use
    indent : str, default=''
        indentation if needed
    """
    try:
        # try to re-order columns/rows in the printed array
        # we may not have all train, valid, test, so need to select
        index_order = np.array(['train', 'valid', 'test'])
        ordered_index = index_order[np.isin(index_order, df_scores.index)]
        df_scores = df_scores.loc[
            ordered_index, [score_type.name for score_type in score_types]]
    except Exception:
        _print_warning("Couldn't re-order the score matrix..")
    with pd.option_context("display.width", 160):
        df_repr = repr(df_scores)
    df_repr_out = []
    for line, color_key in zip(df_repr.splitlines(),
                               [None, None] +
                               list(df_scores.index.values)):
        if line.strip() == 'step':
            continue
        if color_key is None:
            # table header
            line = stylize(line, fg(fg_colors['title']) + attr('bold'))
        if color_key is not None:
            tokens = line.split()
            tokens_bak = tokens[:]
            if 'official_' + color_key in fg_colors:
                # line label and official score bold & bright
                label_color = fg(fg_colors['official_' + color_key])
                tokens[0] = stylize(tokens[0], label_color + attr('bold'))
                tokens[1] = stylize(tokens[1], label_color + attr('bold'))
            if color_key in fg_colors:
                # other scores pale
                tokens[2:] = [stylize(token, fg(fg_colors[color_key]))
                              for token in tokens[2:]]
            for token_from, token_to in zip(tokens_bak, tokens):
                line = line.replace(token_from, token_to)
        line = indent + line
        df_repr_out.append(line)
    print('\n'.join(df_repr_out))


def _save_y_pred(problem, y_pred, data_path='.', output_path='.',
                 suffix='test'):
    """Save a prediction vector in file.

    If problem.save_y_pred is implemented, y_pred is passed to it. Otherwise,
    np.savez_compressed is used on y_pred. If it crashes, a warning is raised.
    The file is (typically) in
    submissions/<submission_name>/training_output/y_pred_<suffix>.npz or
    submissions/<submission_name>/training_output/fold_<i>/y_pred_<suffix>.npz.

    Parameters
    ----------
    problem : a problem object
        loaded from problem.py, may implement save_y_pred
    y_pred : a prediction vector
        a vector of predictions to be saved
    data_path : str, (default='.')
        the directory of the ramp-kit to be tested for submission, maybe
        needed by problem.save_y_pred for, e.g., merging with an index vector
    output_path : str, (default='.')
        the directory where (typically) y_pred_<suffix>.npz will be saved
    suffix : str, (default='test')
        suffix in (typically) y_pred_<suffix>.npz, can be used in
        problem.save_y_pred to, e.g., save only test predictions
    """
    try:
        # We try using custom made problem.save_y_pred
        # obligatory to implement if np.savez_compressed doesn't work on y_pred
        problem.save_y_pred(y_pred, data_path, output_path, suffix)
    except AttributeError:
        # We fall back to numpy savez_compressed
        try:
            y_pred_f_name = join(output_path, 'y_pred_{}'.format(suffix))
            np.savez_compressed(y_pred_f_name, y_pred=y_pred)
        except Exception as e:
            _print_warning(
                "Warning: model can't be saved.\n{}\n".format(e) +
                'Consider implementing custom save_y_pred in problem.py\n')


def _load_y_pred(problem, data_path='.', input_path='.', suffix='test'):
    """Load a file into a prediction vector.

    If problem.load_y_pred is implemented, y_pred is loaded by it. Otherwise,
    np.load is used. If it crashes, the exception is raised. The input file
    is (typically) in
    submissions/<submission_name>/training_output/y_pred_<suffix>.npz or
    submissions/<submission_name>/training_output/fold_<i>/y_pred_<suffix>.npz.

    Parameters
    ----------
    problem : a problem object
        loaded from problem.py, may implement save_y_pred
    data_path : str, (default='.')
        the directory of the ramp-kit to be tested for submission, maybe
        needed by problem.save_y_pred for, e.g., merging with an index vector
    input_path : str, (default='.')
        the directory where (typically) y_pred_<suffix>.npz will be saved
    suffix : str, (default='test')
        suffix in (typically) y_pred_<suffix>.npz
    """
    try:
        # We try using custom made problem.load_y_pred
        # obligatory to implement if np.load doesn't work
        return problem.load_y_pred(data_path, input_path, suffix)
    except AttributeError:
        # We fall back to numpy load
        y_pred_f_name = join(input_path, 'y_pred_{}.npz'.format(suffix))
        return np.load(y_pred_f_name)['y_pred']


def _save_submission(problem, y_pred, data_path='.', output_path='.',
                     suffix='test'):
    """Custom save a prediction vector in file to, e.g., submit to Kaggle.

    If problem.save_submission is implemented, y_pred is passed to it.
    Otherwise nothing happens (the exception is caught silently).

    Parameters
    ----------
    problem : a problem object
        loaded from problem.py, may implement save_y_pred
    y_pred : a prediction vector
        a vector of predictions to be saved
    data_path : str, (default='.')
        the directory of the ramp-kit to be tested for submission, maybe
        needed by problem.save_y_pred for, e.g., merging with an index vector
    output_path : str, (default='.')
        the directory where (typically) y_pred_<suffix>.csv will be saved
    suffix : str, (default='test')
        suffix in (typically) y_pred_<suffix>.csv, can be used in
        problem.save_y_pred to, e.g., save only test predictions
    """
    try:
        # We try using custom made problem.save_submission
        # it may need to re-read the data, e.g., for ids, so we send
        # it the data path. See, e.g.,
        # https://github.com/ramp-kits/kaggle_seguro/blob/master/problem.py
        problem.save_submission(y_pred, data_path, output_path, suffix)
    except AttributeError:
        pass


def _pickle_model(fold_output_path, trained_workflow, model_name='model.pkl'):
    """Pickle and reload trained workflow.

    If workflow can't be pickled, print warning and return origina' workflow.

    Parameters
    ----------
    fold_output_path : str
        the path into which the model will be pickled
    trained_workflow : a rampwf.workflow
        the workflow to be pickled
    model_name : str (default='model.pkl')
        the file name of the pickled workflow
    Returns
    -------
    trained_workflow : a rampwf.workflow
        either the input workflow or the pickled and reloaded workflow
    """
    try:
        model_file = join(fold_output_path, model_name)
        with open(model_file, 'wb') as pickle_file:
            pickle.dump(trained_workflow, pickle_file)
        with open(model_file, 'r') as pickle_file:
            trained_workflow = pickle.load(pickle_file)
    except Exception as e:
        _print_warning("Warning: model can't be pickled.")
        _print_warning(e)
    return trained_workflow


def _train_test_submission(problem, module_path, X_train, y_train, X_test,
                           is_pickle, output_path,
                           model_name='model.pkl', train_is=None):
    """Train and test submission, on cv fold if train_is not none.

    Parameters
    ----------
    problem : problem object
        imp.loaded from problem.py
    module_path : str
        the path of the submission, typically submissions/<submission_name>
    X_train : a list of training instances
        returned by problem.get_train_data
    y_train : a list of training ground truth
        returned by problem.get_train_data
    X_train : a list of testing instances
        returned by problem.get_test_data
    is_pickle : boolean
        True if the model should be pickled
    output_path : str
        the path into which the model will be pickled
    model_name : str (default='model.pkl')
        the file name of the pickled workflow
    train_is : a list of integers (default=None)
        training indices from the cross-validation fold, if None, train
        on full set
    Returns
    -------
    y_pred_train : a list of predictions
        on the training (train_train and train_valid) set
    y_pred_test : a list of predictions
        on the test set
    """
    trained_workflow = problem.workflow.train_submission(
        module_path, X_train, y_train, train_is=train_is)
    if is_pickle:
        trained_workflow = _pickle_model(
            output_path, trained_workflow, model_name)

    y_pred_train = problem.workflow.test_submission(
        trained_workflow, X_train)
    y_pred_test = problem.workflow.test_submission(
        trained_workflow, X_test)
    return y_pred_train, y_pred_test


def _run_submission_on_cv_fold(problem, module_path, X_train, y_train,
                               X_test, y_test, score_types,
                               is_pickle, save_y_preds, fold_output_path,
                               fold, ramp_data_dir):
    """Run submission, compute and return predictions and scores on cv.

    Parameters
    ----------
    problem : problem object
        imp.loaded from problem.py
    module_path : str
        the path of the submission, typically submissions/<submission_name>
    X_train : a list of training instances
        returned by problem.get_train_data
    y_train : a list of training ground truth
        returned by problem.get_train_data
    X_train : a list of testing instances
        returned by problem.get_test_data
    y_test : a list of testing ground truth
        returned by problem.get_test_data
    score_types : a list of score types
        problem.score_types
    is_pickle : boolean
        True if the model should be pickled
    save_y_preds : boolean
        True if predictions should be written in files
    fold_output_path : str
        the path into which the model will be pickled
    fold : pair of lists of integers
        (train_is, valid_is) generated by problem.get_cv
    ramp_data_dir : str
        the directory of the data
    Returns
    -------
    predictions_train_valid : instance of Predictions
        on the validation set
    predictions_test : instance of Predictions
        on the test set
    df_scores : pd.DataFrame
        table of scores (rows = train/valid/test steps, columns = scores)
    """
    train_is, valid_is = fold
    y_pred_train, y_pred_test = _train_test_submission(
        problem, module_path, X_train, y_train, X_test, is_pickle,
        fold_output_path, train_is=train_is)
    predictions_train_train = problem.Predictions(
        y_pred=y_pred_train[train_is])
    ground_truth_train_train = problem.Predictions(
        y_true=y_train[train_is])
    predictions_train_valid = problem.Predictions(
        y_pred=y_pred_train[valid_is])
    ground_truth_train_valid = problem.Predictions(
        y_true=y_train[valid_is])
    predictions_test = problem.Predictions(y_pred=y_pred_test)
    ground_truth_test = problem.Predictions(y_true=y_test)

    if save_y_preds:
        _save_y_pred(
            problem, y_pred_train, data_path=ramp_data_dir,
            output_path=fold_output_path, suffix='train')
        _save_y_pred(
            problem, y_pred_test, data_path=ramp_data_dir,
            output_path=fold_output_path, suffix='test')

    df_scores = _score_matrix(
        score_types,
        ground_truth=OrderedDict([('train', ground_truth_train_train),
                                  ('valid', ground_truth_train_valid),
                                  ('test', ground_truth_test)]),
        predictions=OrderedDict([('train', predictions_train_train),
                                 ('valid', predictions_train_valid),
                                 ('test', predictions_test)]),
    )
    return predictions_train_valid, predictions_test, df_scores


def _run_submission_on_full_train(problem, module_path, X_train, y_train,
                                  X_test, y_test, score_types,
                                  is_pickle, save_y_preds, output_path,
                                  ramp_data_dir):
    """Run submission, compute predictions, and print scores on full train.

    Parameters
    ----------
    problem : problem object
        imp.loaded from problem.py
    module_path : str
        the path of the submission, typically submissions/<submission_name>
    X_train : a list of training instances
        returned by problem.get_train_data
    y_train : a list of training ground truth
        returned by problem.get_train_data
    X_train : a list of testing instances
        returned by problem.get_test_data
    y_test : a list of testing ground truth
        returned by problem.get_test_data
    score_types : a list of score types
        problem.score_types
    is_pickle : boolean
        True if the model should be pickled
    save_y_preds : boolean
        True if predictions should be written in files
    output_path : str
        the path into which the model will be pickled
    ramp_data_dir : str
        the directory of the data
    """
    y_pred_train, y_pred_test = _train_test_submission(
        problem, module_path, X_train, y_train, X_test, is_pickle,
        output_path, model_name='retrained_model.pkl')
    predictions_train = problem.Predictions(y_pred=y_pred_train)
    ground_truth_train = problem.Predictions(y_true=y_train)
    predictions_test = problem.Predictions(y_pred=y_pred_test)
    ground_truth_test = problem.Predictions(y_true=y_test)

    df_scores = _score_matrix(
        score_types,
        ground_truth=OrderedDict([('train', ground_truth_train),
                                  ('test', ground_truth_test)]),
        predictions=OrderedDict([('train', predictions_train),
                                 ('test', predictions_test)]),
    )
    df_scores_rounded = _round_df_scores(df_scores, score_types)
    _print_df_scores(df_scores_rounded, score_types, indent='\t')

    if save_y_preds:
        _save_submission(
            problem, y_pred_train, data_path=ramp_data_dir,
            output_path=output_path, suffix='retrain_train')
        _save_submission(
            problem, y_pred_test, data_path=ramp_data_dir,
            output_path=output_path, suffix='retrain_test')


def _bag_submissions(problem, cv, y_train, y_test, predictions_valid_list,
                     predictions_test_list, training_output_path,
                     ramp_data_dir='.', score_type_index=0,
                     save_y_preds=False, score_table_title='Bagged scores'):
    _print_title('----------------------------')
    _print_title(score_table_title)
    _print_title('----------------------------')
    valid_is_list = [valid_is for (train_is, valid_is) in cv]
    ground_truths_train = problem.Predictions(y_true=y_train)
    ground_truths_test = problem.Predictions(y_true=y_test)
    score_type = problem.score_types[score_type_index]
    bagged_valid_predictions, bagged_valid_scores =\
        get_score_cv_bags(
            score_type, predictions_valid_list,
            ground_truths_train, test_is_list=valid_is_list)
    bagged_test_predictions, bagged_test_scores = get_score_cv_bags(
        score_type, predictions_test_list, ground_truths_test)

    df_scores = _score_matrix_from_scores(
        [score_type], ['valid', 'test'],
        [[bagged_valid_scores[-1]], [bagged_test_scores[-1]]])
    df_scores_rounded = _round_df_scores(df_scores, [score_type])
    _print_df_scores(df_scores_rounded, [score_type], indent='\t')

    if save_y_preds:
        # y_pred_bagged_train.csv contains _out of sample_ (validation)
        # predictions, but not for all points (contains nans)
        _save_submission(
            problem, bagged_valid_predictions.y_pred,
            data_path=ramp_data_dir, output_path=training_output_path,
            suffix='bagged_train')
        _save_submission(
            problem, bagged_test_predictions.y_pred, data_path=ramp_data_dir,
            output_path=training_output_path, suffix='bagged_test')
        # also save the partial combined scores (CV bagging learning curves)
        bagged_train_valid_scores_f_name = join(
            training_output_path, 'bagged_valid_scores.csv')
        np.savetxt(bagged_train_valid_scores_f_name, bagged_valid_scores)
        bagged_test_scores_f_name = join(
            training_output_path, 'bagged_test_scores.csv')
        np.savetxt(bagged_test_scores_f_name, bagged_test_scores)


def _pickle_model(fold_output_path, trained_workflow, model_name='model.pkl'):
    """Pickle and reload trained workflow.

    If workflow can't be pickled, print warning and return origina' workflow.

    Parameters
    ----------
    fold_output_path : str
        the path into which the model will be pickled
    trained_workflow : a rampwf.workflow
        the workflow to be pickled
    model_name : str (default='model.pkl')
        the file name of the pickled workflow
    Returns
    -------
    trained_workflow : a rampwf.workflow
        either the input workflow or the pickled and reloaded workflow
    """
    try:
        model_file = join(fold_output_path, model_name)
        with open(model_file, 'wb') as pickle_file:
            pickle.dump(trained_workflow, pickle_file)
        with open(model_file, 'r') as pickle_file:
            trained_workflow = pickle.load(pickle_file)
    except Exception as e:
        _print_warning("Warning: model can't be pickled.")
        _print_warning(e)
    return trained_workflow


def _train_test_submission(problem, module_path, X_train, y_train, X_test,
                           is_pickle, output_path,
                           model_name='model.pkl', train_is=None):
    """Train and test submission, on cv fold if train_is not none.

    Parameters
    ----------
    problem : problem object
        imp.loaded from problem.py
    module_path : str
        the path of the submission, typically submissions/<submission_name>
    X_train : a list of training instances
        returned by problem.get_train_data
    y_train : a list of training ground truth
        returned by problem.get_train_data
    X_train : a list of testing instances
        returned by problem.get_test_data
    is_pickle : boolean
        True if the model should be pickled
    output_path : str
        the path into which the model will be pickled
    model_name : str (default='model.pkl')
        the file name of the pickled workflow
    train_is : a list of integers (default=None)
        training indices from the cross-validation fold, if None, train
        on full set
    Returns
    -------
    y_pred_train : a list of predictions
        on the training (train_train and train_valid) set
    y_pred_test : a list of predictions
        on the test set
    """
    trained_workflow = problem.workflow.train_submission(
        module_path, X_train, y_train, train_is=train_is)
    if is_pickle:
        trained_workflow = _pickle_model(
            output_path, trained_workflow, model_name)

    y_pred_train = problem.workflow.test_submission(
        trained_workflow, X_train)
    y_pred_test = problem.workflow.test_submission(
        trained_workflow, X_test)
    return y_pred_train, y_pred_test


def _run_submission_on_cv_fold(problem, module_path, X_train, y_train,
                               X_test, y_test, score_types,
                               is_pickle, save_y_preds, fold_output_path,
                               fold, ramp_data_dir):
    """Run submission, compute and return predictions and scores on cv.

    Parameters
    ----------
    problem : problem object
        imp.loaded from problem.py
    module_path : str
        the path of the submission, typically submissions/<submission_name>
    X_train : a list of training instances
        returned by problem.get_train_data
    y_train : a list of training ground truth
        returned by problem.get_train_data
    X_train : a list of testing instances
        returned by problem.get_test_data
    y_test : a list of testing ground truth
        returned by problem.get_test_data
    score_types : a list of score types
        problem.score_types
    is_pickle : boolean
        True if the model should be pickled
    save_y_preds : boolean
        True if predictions should be written in files
    fold_output_path : str
        the path into which the model will be pickled
    fold : pair of lists of integers
        (train_is, valid_is) generated by problem.get_cv
    ramp_data_dir : str
        the directory of the data
    Returns
    -------
    predictions_train_valid : instance of Predictions
        on the validation set
    predictions_test : instance of Predictions
        on the test set
    df_scores : pd.DataFrame
        table of scores (rows = train/valid/test steps, columns = scores)
    """
    train_is, valid_is = fold
    y_pred_train, y_pred_test = _train_test_submission(
        problem, module_path, X_train, y_train, X_test, is_pickle,
        fold_output_path, train_is=train_is)
    predictions_train_train = problem.Predictions(
        y_pred=y_pred_train[train_is])
    ground_truth_train_train = problem.Predictions(
        y_true=y_train[train_is])
    predictions_train_valid = problem.Predictions(
        y_pred=y_pred_train[valid_is])
    ground_truth_train_valid = problem.Predictions(
        y_true=y_train[valid_is])
    predictions_test = problem.Predictions(y_pred=y_pred_test)
    ground_truth_test = problem.Predictions(y_true=y_test)

    if save_y_preds:
        _save_y_pred(
            problem, y_pred_train, data_path=ramp_data_dir,
            output_path=fold_output_path, suffix='train')
        _save_y_pred(
            problem, y_pred_test, data_path=ramp_data_dir,
            output_path=fold_output_path, suffix='test')

    df_scores = _score_matrix(
        score_types,
        ground_truth=OrderedDict([('train', ground_truth_train_train),
                                  ('valid', ground_truth_train_valid),
                                  ('test', ground_truth_test)]),
        predictions=OrderedDict([('train', predictions_train_train),
                                 ('valid', predictions_train_valid),
                                 ('test', predictions_test)]),
    )
    return predictions_train_valid, predictions_test, df_scores


def _run_submission_on_full_train(problem, module_path, X_train, y_train,
                                  X_test, y_test, score_types,
                                  is_pickle, save_y_preds, output_path,
                                  ramp_data_dir):
    """Run submission, compute predictions, and print scores on full train.

    Parameters
    ----------
    problem : problem object
        imp.loaded from problem.py
    module_path : str
        the path of the submission, typically submissions/<submission_name>
    X_train : a list of training instances
        returned by problem.get_train_data
    y_train : a list of training ground truth
        returned by problem.get_train_data
    X_train : a list of testing instances
        returned by problem.get_test_data
    y_test : a list of testing ground truth
        returned by problem.get_test_data
    score_types : a list of score types
        problem.score_types
    is_pickle : boolean
        True if the model should be pickled
    save_y_preds : boolean
        True if predictions should be written in files
    output_path : str
        the path into which the model will be pickled
    ramp_data_dir : str
        the directory of the data
    """
    y_pred_train, y_pred_test = _train_test_submission(
        problem, module_path, X_train, y_train, X_test, is_pickle,
        output_path, model_name='retrained_model.pkl')
    predictions_train = problem.Predictions(y_pred=y_pred_train)
    ground_truth_train = problem.Predictions(y_true=y_train)
    predictions_test = problem.Predictions(y_pred=y_pred_test)
    ground_truth_test = problem.Predictions(y_true=y_test)

    df_scores = _score_matrix(
        score_types,
        ground_truth=OrderedDict([('train', ground_truth_train),
                                  ('test', ground_truth_test)]),
        predictions=OrderedDict([('train', predictions_train),
                                 ('test', predictions_test)]),
    )
    df_scores_rounded = _round_df_scores(df_scores, score_types)
    _print_df_scores(df_scores_rounded, score_types, indent='\t')

    if save_y_preds:
        _save_y_pred(
            problem, y_pred_train, data_path=ramp_data_dir,
            output_path=output_path, suffix='retrain_train')
        _save_y_pred(
            problem, y_pred_test, data_path=ramp_data_dir,
            output_path=output_path, suffix='retrain_test')


def assert_submission(ramp_kit_dir='.', ramp_data_dir='.',
                      submission='starting_kit', is_pickle=False,
                      save_y_preds=False, retrain=False):
    """Helper to test a submission from a ramp-kit.

    Parameters
    ----------
    ramp_kit_dir : str, (default='.')
        the directory of the ramp-kit to be tested for submission

    ramp_data_dir : str, (default='.')
        the directory of the data

    submission_name : str, (default='starting_kit')
        the name of the submission to be tested
    """
    problem = assert_read_problem(ramp_kit_dir)
    assert_title(ramp_kit_dir)
    X_train, y_train, X_test, y_test = assert_data(ramp_kit_dir, ramp_data_dir)
    cv = assert_cv(ramp_kit_dir, ramp_data_dir)
    score_types = assert_score_types(ramp_kit_dir)

    module_path = join(ramp_kit_dir, 'submissions', submission)
    _print_title('Training {} ...'.format(module_path))

    training_output_path = ''
    if is_pickle or save_y_preds:
        # creating submissions/<submission>/training_output dir
        training_output_path = join(module_path, 'training_output')
        if not os.path.exists(training_output_path):
            os.mkdir(training_output_path)

    # saving predictions for CV bagging after the CV loop
    predictions_valid_list = []
    predictions_test_list = []
    df_scores_list = []

    for fold_i, fold in enumerate(cv):
        fold_output_path = ''
        if is_pickle or save_y_preds:
            # creating submissions/<submission>/training_output/fold_<i> dir
            fold_output_path = join(
                training_output_path, 'fold_{}'.format(fold_i))
            if not os.path.exists(fold_output_path):
                os.mkdir(fold_output_path)
        _print_title('CV fold {}'.format(fold_i))

<<<<<<< HEAD
        predictions_valid, predictions_test, df_scores =\
=======
        predictions_train_valid, predictions_test, df_scores =\
>>>>>>> ae2d6fff
            _run_submission_on_cv_fold(
                problem, module_path, X_train, y_train, X_test, y_test,
                score_types, is_pickle, save_y_preds, fold_output_path,
                fold, ramp_data_dir)
        df_scores_rounded = _round_df_scores(df_scores, score_types)
        _print_df_scores(df_scores_rounded, score_types, indent='\t')

        # saving predictions for CV bagging after the CV loop
        df_scores_list.append(df_scores)
<<<<<<< HEAD
        predictions_valid_list.append(predictions_valid)
=======
        predictions_train_valid_list.append(predictions_train_valid)
>>>>>>> ae2d6fff
        predictions_test_list.append(predictions_test)

    _print_title('----------------------------')
    _print_title('Mean CV scores')
    _print_title('----------------------------')
    df_mean_scores = _mean_score_matrix(df_scores_list, score_types)
    _print_df_scores(df_mean_scores, score_types, indent='\t')

    if retrain:
        # We retrain on the full training set
        _print_title('----------------------------')
        _print_title('Retrain scores')
        _print_title('----------------------------')
        _run_submission_on_full_train(
            problem, module_path, X_train, y_train, X_test, y_test,
            score_types, is_pickle, save_y_preds, training_output_path,
            ramp_data_dir)
<<<<<<< HEAD

    _bag_submissions(
        problem, cv, y_train, y_test, predictions_valid_list,
        predictions_test_list, training_output_path,
        ramp_data_dir=ramp_data_dir, score_type_index=0,
        save_y_preds=save_y_preds)
=======
>>>>>>> ae2d6fff


def blend_submissions(submissions, ramp_kit_dir='.', ramp_data_dir='.',
                      save_y_preds=False, min_improvement=0.0):
    problem = assert_read_problem(ramp_kit_dir)
    _print_title('Blending {}'.format(problem.problem_title))
    X_train, y_train, X_test, y_test = assert_data(ramp_kit_dir, ramp_data_dir)
    cv = assert_cv(ramp_kit_dir, ramp_data_dir)
    valid_is_list = [valid_is for (train_is, valid_is) in cv]
    score_types = assert_score_types(ramp_kit_dir)
    contributivitys = np.zeros(len(submissions))

    combined_predictions_valid_list = []
    foldwise_best_predictions_valid_list = []
    combined_predictions_test_list = []
    foldwise_best_predictions_test_list = []
    for fold_i, valid_is in enumerate(valid_is_list):
        _print_title('CV fold {}'.format(fold_i))
        ground_truths_valid = problem.Predictions(y_true=y_train[valid_is])
        predictions_valid_list = []
        predictions_test_list = []
        for submission in submissions:
            module_path = join(ramp_kit_dir, 'submissions', submission)
            training_output_path = join(module_path, 'training_output')
            fold_output_path = join(
                training_output_path, 'fold_{}'.format(fold_i))
            y_pred_train = _load_y_pred(
                problem, data_path=ramp_data_dir,
                input_path=fold_output_path, suffix='train')
            y_pred_test = _load_y_pred(
                problem, data_path=ramp_data_dir,
                input_path=fold_output_path, suffix='test')
            predictions_valid = problem.Predictions(
                y_pred=y_pred_train[valid_is])
            predictions_valid_list.append(predictions_valid)
            predictions_test = problem.Predictions(y_pred=y_pred_test)
            predictions_test_list.append(predictions_test)

        best_index_list = blend_on_fold(
            predictions_valid_list, ground_truths_valid, score_types[0],
            min_improvement=min_improvement)

        # we share a unit of 1. among the contributive submissions
        unit_contributivity = 1. / len(best_index_list)
        for i in best_index_list:
            contributivitys[i] += unit_contributivity

        combined_predictions_valid_list.append(
            problem.Predictions.combine(predictions_valid_list))
        foldwise_best_predictions_valid_list.append(predictions_valid_list[0])
        combined_predictions_test_list.append(
            problem.Predictions.combine(predictions_test_list))
        foldwise_best_predictions_test_list.append(predictions_test_list[0])

    contributivitys /= len(cv)
    contributivitys_df = pd.DataFrame()
    contributivitys_df['submission'] = np.array(submissions)
    contributivitys_df['contributivity'] = np.round(contributivitys, 3)
    contributivitys_df = contributivitys_df.reset_index()
    contributivitys_df = contributivitys_df.sort_values(
        'contributivity', ascending=False)
    print(contributivitys_df.to_string(index=False))

    training_output_path = join(ramp_kit_dir, 'training_output')
    if not os.path.exists(training_output_path):
        os.mkdir(training_output_path)
    # bagging the foldwise ensembles
    _bag_submissions(
        problem, cv, y_train, y_test, combined_predictions_valid_list,
        combined_predictions_test_list, training_output_path,
        ramp_data_dir=ramp_data_dir, score_type_index=0,
        save_y_preds=save_y_preds, score_table_title='Combined bagged scores')
    # bagging the foldwise best submissions
    _bag_submissions(
        problem, cv, y_train, y_test, foldwise_best_predictions_valid_list,
        foldwise_best_predictions_test_list, training_output_path,
        ramp_data_dir=ramp_data_dir, score_type_index=0,
        save_y_preds=save_y_preds,
        score_table_title='Foldwise best bagged scores')<|MERGE_RESOLUTION|>--- conflicted
+++ resolved
@@ -875,11 +875,7 @@
                 os.mkdir(fold_output_path)
         _print_title('CV fold {}'.format(fold_i))
 
-<<<<<<< HEAD
         predictions_valid, predictions_test, df_scores =\
-=======
-        predictions_train_valid, predictions_test, df_scores =\
->>>>>>> ae2d6fff
             _run_submission_on_cv_fold(
                 problem, module_path, X_train, y_train, X_test, y_test,
                 score_types, is_pickle, save_y_preds, fold_output_path,
@@ -889,11 +885,7 @@
 
         # saving predictions for CV bagging after the CV loop
         df_scores_list.append(df_scores)
-<<<<<<< HEAD
         predictions_valid_list.append(predictions_valid)
-=======
-        predictions_train_valid_list.append(predictions_train_valid)
->>>>>>> ae2d6fff
         predictions_test_list.append(predictions_test)
 
     _print_title('----------------------------')
@@ -911,15 +903,11 @@
             problem, module_path, X_train, y_train, X_test, y_test,
             score_types, is_pickle, save_y_preds, training_output_path,
             ramp_data_dir)
-<<<<<<< HEAD
-
     _bag_submissions(
         problem, cv, y_train, y_test, predictions_valid_list,
         predictions_test_list, training_output_path,
         ramp_data_dir=ramp_data_dir, score_type_index=0,
         save_y_preds=save_y_preds)
-=======
->>>>>>> ae2d6fff
 
 
 def blend_submissions(submissions, ramp_kit_dir='.', ramp_data_dir='.',
